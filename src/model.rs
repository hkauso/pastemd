--- conflicted
+++ resolved
@@ -44,17 +44,10 @@
 
 #[derive(Serialize, Deserialize, Debug)]
 pub struct PasteReturn {
-<<<<<<< HEAD
-    url: String,
-    content: String,
-    date_published: u64,
-    date_edited: u64,
-=======
     pub url:            String,
     pub content:        String,
     pub date_published: u64,
     pub date_edited:    u64
->>>>>>> 0aad12ed
 }
 
 pub enum PasteError {
