--- conflicted
+++ resolved
@@ -1,14 +1,4 @@
 //! `model` manages the CRUD loop for pastes
-<<<<<<< HEAD
-// TODO: rename PasteCreate to PasteCreationRequest
-use std::sync::{Arc, Mutex}; // This is only for the temporary mock storage replacing a proper database implementation
-use axum::{
-    http::StatusCode, 
-    response::{IntoResponse, Response}
-};
-use serde::{Serialize, Deserialize};
-use crate::utility::unix_timestamp;
-=======
 use crate::{database::ClientManager, utility::unix_timestamp};
 use axum::{
     http::StatusCode,
@@ -16,7 +6,6 @@
 };
 use serde::{Deserialize, Serialize};
 use std::sync::Arc;
->>>>>>> 7cf907a4
 
 #[derive(Serialize, Deserialize, Debug, Clone)]
 pub struct Paste {
