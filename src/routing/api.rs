--- conflicted
+++ resolved
@@ -14,16 +14,10 @@
         .route("/:url/delete", post(delete_paste_by_url))
         .with_state(manager)
 }
-<<<<<<< HEAD
 
 async fn create_paste(
     State(manager): State<PasteManager>,
     Json(paste_to_create): Json<PasteCreate>,
-=======
-pub async fn create_paste(
-    State(manager): State<PasteManager>, 
-    Json(paste_to_create): Json<PasteCreate>
->>>>>>> 0aad12ed
 ) -> Result<(), PasteError> {
     let res = manager.create_paste(paste_to_create).await;
     match res {
